--- conflicted
+++ resolved
@@ -448,7 +448,6 @@
     createdBy: createdByUser._id,
     tenantId: userDetails.tenantId || "",
     isDefaultGeneral: !!isDefaultGeneral,
-<<<<<<< HEAD
     chime: { channelArn, mode: 'RESTRICTED', privacy, type: from === 'connection' ? 'dm' : 'channel' }
   })
   logger.info('[Chime] Channel saved to MongoDB', { channelId: channel._id })
@@ -461,28 +460,6 @@
   }))
   logger.info('[Chime] Creator added as channel member', { channelArn, creatorArn })
   
-=======
-    chime: { channelArn, mode: "RESTRICTED", privacy, type: "channel" },
-  });
-  logger.info("[Chime] Channel saved to MongoDB", { channelId: channel._id });
-
-  await adminMessagingClient.send(
-    new CreateChannelMembershipCommand({
-      ChannelArn: channelArn,
-      MemberArn: creatorArn,
-      Type: "DEFAULT",
-      ChimeBearer: creatorArn,
-    })
-  );
-
-  logger.info("[Chime] Creator added as channel member", {
-    channelArn,
-    creatorArn,
-  });
-
-
-
->>>>>>> 91622f68
   // Promote creator to channel moderator in Chime
   try {
     await adminMessagingClient.send(
