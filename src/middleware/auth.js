--- conflicted
+++ resolved
@@ -131,16 +131,13 @@
       sessionId: session._id,
       roles,
       permissions,
-<<<<<<< HEAD
       tenantUserLinkId: decoded.tenant_user_link_id??'',// add this for indivdual chat or discuession
       tenantId: decoded.tenant_id??'',// used for the channels
       chimebearer: decoded.ChimeBerear || '',
       chimeAppInstanceArn: decoded.ChimeAppInstanceArn || '',
       chimeBackendAdminRoleArn: decoded.ChimeBackendAdminRoleArn || '',
-=======
       userName: decoded.name,
       userEmail: decoded.email,
->>>>>>> e9898829
     };
     logger.info('Middleware: validatePlatformToken attached auth', { auth: req.auth });
     logger.info('Middleware: validatePlatformToken success', { userId: decoded?.userId });
