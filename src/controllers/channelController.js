--- conflicted
+++ resolved
@@ -503,11 +503,8 @@
     const memberChannels = await Channel.find({ 
       members: user._id,
       isArchived: { $ne: true },
-<<<<<<< HEAD
+      'chime.type': 'channel',
       tenantId: req.auth?.tenantId || ''
-=======
-      'chime.type': 'channel'
->>>>>>> e9898829
     }).populate('members', 'name email').lean()
 
 
